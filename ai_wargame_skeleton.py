--- conflicted
+++ resolved
@@ -15,11 +15,7 @@
 # maximum and minimum values for our heuristic scores (usually represents an end of game condition)
 MAX_HEURISTIC_SCORE = 2000000000
 MIN_HEURISTIC_SCORE = -2000000000
-MAX_TURNS = 10
-<<<<<<< HEAD
-=======
-keepLooping = True
->>>>>>> d510f9db
+
 class UnitType(Enum):
     """Every unit type."""
     AI = 0
@@ -264,12 +260,6 @@
     stats: Stats = field(default_factory=Stats)
     _attacker_has_ai : bool = True
     _defender_has_ai : bool = True
-    simulation: bool = False
-    
-<<<<<<< HEAD
-=======
- 
->>>>>>> d510f9db
 
     def __post_init__(self):
         """Automatically called after class init to set up the default board state."""
@@ -594,426 +584,7 @@
             else:
                 return Player.Attacker    
         return Player.Defender
-    
-    def e0_heuristic_eval(self) -> int:
-        VP1, VP2 = 0, 0
-        TP1, TP2 = 0, 0
-        FP1, FP2 = 0, 0
-        PP1, PP2 = 0, 0
-        AIP1, AIP2 = 0, 0
-
-<<<<<<< HEAD
-        
-=======
-        #retrieving attacker number of units
->>>>>>> d510f9db
-        for (_,unit) in self.player_units(Player.Attacker):
-            if unit.type == UnitType.Virus:
-                VP1 += 1
-            elif unit.type == UnitType.Tech:
-                TP1 += 1
-            elif unit.type == UnitType.Firewall:
-                FP1 += 1
-            elif unit.type == UnitType.Program:
-                PP1 += 1
-            elif unit.type == UnitType.AI:
-                AIP1 += 1
-<<<<<<< HEAD
-
-=======
-        
-        #retrieving defender number of units
->>>>>>> d510f9db
-        for (_,unit) in self.player_units(Player.Defender):
-            if unit.type == UnitType.Virus:
-                VP2 += 1
-            elif unit.type == UnitType.Tech:
-                TP2 += 1
-            elif unit.type == UnitType.Firewall:
-                FP2 += 1
-            elif unit.type == UnitType.Program:
-                PP2 += 1
-            elif unit.type == UnitType.AI:
-                AIP2 += 1
-        
-        #Checks which player is playing next and must try to minimize
-        if self.next_player == Player.Attacker:
-            e0 = (3*VP1 + 3*TP1 + 3*FP1 + 3*PP1 + 9999*AIP1) - (3*VP2 + 3*TP2 + 3*FP2 + 3*PP2 + 9999*AIP2)
-        else:
-            e0 = (3*VP2 + 3*TP2 + 3*FP2 + 3*PP2 + 9999*AIP2) - (3*VP1 + 3*TP1 + 3*FP1 + 3*PP1 + 9999*AIP1)
-        return e0
-    
-<<<<<<< HEAD
-    def e2_heuristic_eval(self) -> int:
-        VP1_health, VP2_health, TP1_health, TP2_health, FP1_health, FP2_health, PP1_health, PP2_health, AIP1_health, AIP2_health = 0, 0, 0, 0, 0, 0, 0, 0, 0, 0
-
-=======
-    
-    def e2_heuristic_eval(self) -> int:
-        VP1_health, VP2_health, TP1_health, TP2_health, FP1_health, FP2_health, PP1_health, PP2_health, AIP1_health, AIP2_health = 0, 0, 0, 0, 0, 0, 0, 0, 0, 0
-
-        #retrieve current health of each unit for attacker
->>>>>>> d510f9db
-        for (_,unit) in self.player_units(Player.Attacker):
-            if unit.type == UnitType.Virus:
-                VP1_health += unit.get_health()
-            elif unit.type == UnitType.Tech:
-                TP1_health += unit.get_health()
-            elif unit.type == UnitType.Firewall:
-                FP1_health += unit.get_health()
-            elif unit.type == UnitType.Program:
-                PP1_health += unit.get_health()
-            elif unit.type == UnitType.AI:
-                AIP1_health += unit.get_health()
-<<<<<<< HEAD
-            
-=======
-
-        #retrieve current health of each unit for defender 
->>>>>>> d510f9db
-        for (_,unit) in self.player_units(Player.Defender):
-            if unit.type == UnitType.Virus:
-                VP2_health += unit.get_health()
-            elif unit.type == UnitType.Tech:
-                TP2_health += unit.get_health()
-            elif unit.type == UnitType.Firewall:
-                FP2_health += unit.get_health()
-            elif unit.type == UnitType.Program:
-                PP2_health += unit.get_health()
-            elif unit.type == UnitType.AI:
-                AIP2_health += unit.get_health()
-
-        if self.next_player == Player.Attacker:
-            e2 = (20*VP1_health + 10*TP1_health + 1*FP1_health + 1*PP1_health + 999*AIP1_health) - (20*VP2_health + 10*TP2_health + 1*FP2_health + 1*PP2_health + 999*AIP2_health)
-        else:
-            e2 = (20*VP2_health + 10*TP2_health + 1*FP2_health + 1*PP2_health + 999*AIP2_health) - (20*VP1_health + 10*TP1_health + 1*FP1_health + 1*PP1_health + 999*AIP1_health)
-        return e2
-
-<<<<<<< HEAD
-    def e1_heuristic_protectAI(self) -> int:
-        """
-        Evaluate the protection level of all AI units.
-        This also takes into account the health of the other units that are protecting the AI units.
-        """
-        VP1, VP2 = 0, 0
-        TP1, TP2 = 0, 0
-        FP1, FP2 = 0, 0
-        PP1, PP2 = 0, 0
-        AIP1, AIP2 = 0, 0
-
-        
-        for (_,unit) in self.player_units(Player.Attacker):
-            if unit.type == UnitType.Virus:
-                VP1 += 1
-            elif unit.type == UnitType.Tech:
-                TP1 += 1
-            elif unit.type == UnitType.Firewall:
-                FP1 += 1
-            elif unit.type == UnitType.Program:
-                PP1 += 1
-            elif unit.type == UnitType.AI:
-                AIP1 += 999*unit.get_health()
-
-        for (_,unit) in self.player_units(Player.Defender):
-            if unit.type == UnitType.Virus:
-                VP2 += 1
-            elif unit.type == UnitType.Tech:
-                TP2 += 1
-            elif unit.type == UnitType.Firewall:
-                FP2 += 1
-            elif unit.type == UnitType.Program:
-                PP2 += 1
-            elif unit.type == UnitType.AI:
-                AIP2 += 999*unit.get_health()
-
-        # Iterate through the game board to find AI units
-        for row in range(self.options.dim):
-            for col in range(self.options.dim):
-                unit = self.board[row][col]
-                if unit is not None and unit.type == UnitType.AI and unit.player == Player.Attacker:
-                    # Calculate protection score for the AI unit at (row, col)
-                    #AIP1 = (999*unit.get_health())
-                    #print("AI of [", unit.player, "] player health is [",unit.get_health(),"]")
-
-                    # Define the coordinates for adjacent cells
-                    adjacent_cells = [
-                        (row - 1, col),  # Cell above
-                        (row + 1, col),  # Cell below
-                        (row, col - 1),  # Cell to the left
-                        (row, col + 1),  # Cell to the right
-                    ]
-
-                    for row, column in adjacent_cells:
-                        # Check if the unit at coordinates is within the game board
-                        if 0 <= row < self.options.dim and 0 <= column < self.options.dim:
-                            unit_at_coord = self.board[row][column]
-                            #print("unit at cord: ", unit_at_coord)
-                            # If the unit is not None and belongs to the same player
-                            if unit_at_coord and unit_at_coord.player == Player.Attacker:
-                                # Add the protection score based on the health of the unit
-                                if unit_at_coord.type == UnitType.Virus:
-                                    VP1 += (100*unit_at_coord.get_health())
-                                    AIP1 += (100*unit_at_coord.get_health())
-                                elif unit_at_coord.type == UnitType.Tech:
-                                    TP1 += (100*unit_at_coord.get_health())
-                                    AIP1 += (100*unit_at_coord.get_health())
-                                elif unit_at_coord.type == UnitType.Firewall:
-                                    FP1 += (50*unit_at_coord.get_health())
-                                    AIP1 += (50*unit_at_coord.get_health())
-                                elif unit_at_coord.type == UnitType.Program:
-                                    PP1 += (50*unit_at_coord.get_health())
-                                    AIP1 += (50*unit_at_coord.get_health())
-                            # If the unit is not None and belongs to the opponent player
-                            if unit_at_coord and unit_at_coord.player == Player.Defender:
-                                # Subtract the protection score based on the health of the unit
-                                if unit_at_coord.type == UnitType.Virus:
-                                    VP1 -= (50*unit_at_coord.get_health())
-                                elif unit_at_coord.type == UnitType.Tech:
-                                    TP1 -= (50*unit_at_coord.get_health())
-                                elif unit_at_coord.type == UnitType.Firewall:
-                                    FP1 -= (25*unit_at_coord.get_health())
-                                elif unit_at_coord.type == UnitType.Program:
-                                    PP1 -= (25*unit_at_coord.get_health())
-                            if unit_at_coord is None:
-                                AIP1 -= (100*unit.get_health())
-        
-        # Iterate through the game board to find the Opponents AI units
-        for row in range(self.options.dim):
-            for col in range(self.options.dim):
-                unit = self.board[row][col]
-                if unit is not None and unit.type == UnitType.AI and unit.player == Player.Defender:
-                    # Calculate protection score for the AI unit at (row, col)
-                    #AIP2 = (999*unit.get_health())
-                    #print("AI of [", unit.type, "] player health is [",unit.get_health(),"]")
-
-                    # Define the coordinates for adjacent cells
-                    adjacent_cells = [
-                        (row - 1, col),  # Cell above
-                        (row + 1, col),  # Cell below
-                        (row, col - 1),  # Cell to the left
-                        (row, col + 1),  # Cell to the right
-                    ]
-
-                    for row, column in adjacent_cells:
-                        # Check if the unit at coordinates is within the game board
-                        if 0 <= row < self.options.dim and 0 <= column < self.options.dim:
-                            unit_at_coord = self.board[row][column]
-                            #print("unit at cord: ", unit_at_coord)
-                            # If the unit is not None and belongs to the same player
-                            if unit_at_coord and unit_at_coord.player == Player.Defender:
-                                # Add the protection score based on the health of the unit
-                                if unit_at_coord.type == UnitType.Virus:
-                                    VP2 += (100*unit_at_coord.get_health())
-                                    AIP2 += (100*unit_at_coord.get_health())
-                                elif unit_at_coord.type == UnitType.Tech:
-                                    TP2 += (100*unit_at_coord.get_health())
-                                    AIP2 += (100*unit_at_coord.get_health())
-                                elif unit_at_coord.type == UnitType.Firewall:
-                                    FP2 += (50*unit_at_coord.get_health())
-                                    AIP2 += (50*unit_at_coord.get_health())
-                                elif unit_at_coord.type == UnitType.Program:
-                                    PP2 += (50*unit_at_coord.get_health())
-                                    AIP2 += (50*unit_at_coord.get_health())
-                            # If the unit is not None and belongs to the opponent player
-                            if unit_at_coord and unit_at_coord.player == Player.Attacker:
-                                # Subtract the protection score based on the health of the unit
-                                if unit_at_coord.type == UnitType.Virus:
-                                    VP2 -= (50*unit_at_coord.get_health())
-                                if unit_at_coord.type == UnitType.Tech:
-                                    TP2 -= (50*unit_at_coord.get_health())
-                                if unit_at_coord.type == UnitType.Firewall:
-                                    FP2 -= (25*unit_at_coord.get_health())
-                                if unit_at_coord.type == UnitType.Program:
-                                    PP2 -= (25*unit_at_coord.get_health())
-                            if unit_at_coord is None:
-                                AIP2 -= (100*unit.get_health())
-                                #print("empty cell, penalty: ", AIP2)
-        #print("current AIP1: ", AIP1, ". current AIP2: ", AIP2)        
-        if self.next_player == Player.Attacker:
-            e1 = (VP1 + TP1 + FP1 + PP1 + AIP1) - (VP2 + TP2 + FP2 + PP2 + AIP2)
-        else:
-            e1 = (VP2 + TP2 + FP2 + PP2 + AIP2) - (VP1 + TP1 + FP1 + PP1 + AIP1) 
-        #print("E1: ", e1)
-        return e1
-    
-    def minimax(self, depth: int, maximizing_player: bool) -> Tuple(int, CoordPair):
-        if depth == 0:
-            if Options.heuristic_Option == 2:
-                return self.e2_heuristic_eval(), None
-            elif Options.heuristic_Option == 1:
-                return self.e1_heuristic_protectAI(), None
-            else:
-                return self.e0_heuristic_eval(), None
-        
-        best_move = None
-        if maximizing_player:
-
-            max_eval = MIN_HEURISTIC_SCORE
-            for move in self.move_candidates():
-                simulation_board = self.clone()
-                simulation_board.simulation = True
-                simulation_board.perform_move(move)
-                eval, _ = simulation_board.minimax(depth - 1, False)
-                
-                if eval > max_eval:
-                    max_eval = eval
-                    best_move = move
-                    
-            #print("max eval: ", max_eval, ". Best move: ", best_move)
-            return max_eval, best_move
-        else:
-            min_eval = MAX_HEURISTIC_SCORE
-            for move in self.move_candidates():
-                simulation_board = self.clone()
-                simulation_board.simulation = True
-                simulation_board.perform_move(move)
-                eval, _ = simulation_board.minimax(depth - 1, True)
-                if eval < min_eval:
-                    min_eval = eval
-                    best_move = move
-            #print("min eval: ", min_eval, ". Best move: ", best_move)
-            return min_eval, best_move
-    
-    def alphabeta(self, depth: int, alpha: float, beta: float, maximizing_player: bool) -> Tuple[float, CoordPair]:
-        if depth == 0:
-            if Options.heuristic_Option == 2:
-                return self.e2_heuristic_eval(), None
-            elif Options.heuristic_Option == 1:
-                return self.e1_heuristic_protectAI(), None
-            else:
-                return self.e0_heuristic_eval(), None
-        
-        best_move = None
-        if maximizing_player:
-
-            max_eval = MIN_HEURISTIC_SCORE
-            for move in self.move_candidates():
-                simulation_board = self.clone()
-                simulation_board.simulation = True
-                simulation_board.perform_move(move)
-                eval, _ = simulation_board.alphabeta(depth - 1, alpha, beta, False)
-                
-                if eval > max_eval:
-                    max_eval = eval
-                    best_move = move
-                alpha = max(alpha, eval)
-                
-                if beta <= alpha:
-                    break  # Prune the branch
-            #print("max_eval: ", max_eval,". BestMove: ", best_move)
-            return max_eval, best_move
-        else:
-            min_eval = MAX_HEURISTIC_SCORE
-            for move in self.move_candidates():
-                simulation_board = self.clone()
-                simulation_board.simulation = True
-                simulation_board.perform_move(move)
-                eval, _ = simulation_board.alphabeta(depth - 1, alpha, beta, True)
-                if eval < min_eval:
-                    min_eval = eval
-                    best_move = move
-                beta = min(beta, eval)
-                
-                if beta <= alpha:
-                    break  # Prune the branch
-            #print("mini_eval: ", min_eval,". BestMove: ", best_move)
-            return min_eval, best_move
-=======
-
-    def minimax(self, depth: int, maximizing_player: bool) -> Tuple(int, CoordPair):
-        global eval_states
-        if depth == 0:
-            return self.e0_heuristic_eval(), None
-        
-        #for timeout
-        if keepLooping:
-            best_move = None
-            if maximizing_player:
-
-                max_eval = MIN_HEURISTIC_SCORE #setting minumum evaluation to minimum heuristic so next evalutation is best
-                #simulating moves to check which is best according to heuristic
-                for move in self.move_candidates():
-                    simulation_board = self.clone()
-                    simulation_board.simulation = True
-                    simulation_board.perform_move(move)
-                    eval_states += 1 #cumulative number of evaluation states counter
-                    evals_per_depth[self.options.max_depth - depth] += 1 #cumulative number of evaluation states counter at each depth
-                    eval, _ = simulation_board.minimax(depth - 1, False)
-                    #updating best update and best move
-                    if eval > max_eval:
-                        max_eval = eval
-                        best_move = move
-
-                return max_eval, best_move
-            else:
-                min_eval = MAX_HEURISTIC_SCORE  #setting maximum evaluation to minimum heuristic so next evalutation is best
-                #simulating moves to check which is best according to heuristic
-                for move in self.move_candidates():
-                    simulation_board = self.clone()
-                    simulation_board.simulation = True
-                    simulation_board.perform_move(move)
-                    eval_states += 1 #cumulative number of evaluation states counter
-                    evals_per_depth[self.options.max_depth - depth] += 1 #cumulative number of evaluation states counter at each depth
-                    eval, _ = simulation_board.minimax(depth - 1, True)
-                    #updating best update and best move
-                    if eval < min_eval:
-                        min_eval = eval
-                        best_move = move
-
-                return min_eval, best_move
-        else:
-            return 0, None
-    
-    def alphabeta(self, depth: int, alpha: float, beta: float, maximizing_player: bool) -> Tuple[float, CoordPair]:
-        global eval_states
-        if depth == 0:
-            return self.e2_heuristic_eval(), None
-        
-        #for timeout
-        if keepLooping:
-            best_move = None
-            if maximizing_player:
-
-                max_eval = MIN_HEURISTIC_SCORE #setting minumum evaluation to minimum heuristic so next evalutation is best
-                #simulating moves to check which is best according to heuristic
-                for move in self.move_candidates():
-                    simulation_board = self.clone()
-                    simulation_board.simulation = True
-                    simulation_board.perform_move(move)
-                    eval_states += 1 #cumulative number of evaluation states counter
-                    evals_per_depth[self.options.max_depth - depth] += 1 #cumulative number of evaluation states counter at each depth
-                    eval, _ = simulation_board.alphabeta(depth - 1, alpha, beta, False)
-                    #updating best update and best move
-                    if eval > max_eval:
-                        max_eval = eval
-                        best_move = move
-                    alpha = max(alpha, eval)
-                    
-                    if beta <= alpha:
-                        break  # Prune the branch
-                return max_eval, best_move
-            else:
-                min_eval = MAX_HEURISTIC_SCORE #setting maximum evaluation to minimum heuristic so next evalutation is best
-                #simulating moves to check which is best according to heuristic
-                for move in self.move_candidates():
-                    simulation_board = self.clone()
-                    simulation_board.simulation = True
-                    simulation_board.perform_move(move)
-                    eval_states += 1 #cumulative number of evaluation states counter
-                    evals_per_depth[self.options.max_depth - depth] += 1 #cumulative number of evaluation states counter at each depth
-                    eval, _ = simulation_board.alphabeta(depth - 1, alpha, beta, True)
-                    #updating best update and best move
-                    if eval < min_eval:
-                        min_eval = eval
-                        best_move = move
-                    beta = min(beta, eval)
-                    
-                    if beta <= alpha:
-                        break  # Prune the branch
-                return min_eval, best_move
-        else:
-            return 0, None
->>>>>>> d510f9db
+
 
     def move_candidates(self) -> Iterable[CoordPair]:
         """Generate valid move candidates for the next player."""
@@ -1022,34 +593,109 @@
             move.src = src
             for dst in src.iter_adjacent():
                 move.dst = dst
-                valid, _ = self.is_valid_move(move)
-                if valid:
+                if self.is_valid_move(move):
                     yield move.clone()
             move.dst = src
             yield move.clone()
 
+    def random_move(self) -> Tuple[int, CoordPair | None, float]:
+        """Returns a random move."""
+        move_candidates = list(self.move_candidates())
+        random.shuffle(move_candidates)
+        if len(move_candidates) > 0:
+            return (0, move_candidates[0], 1)
+        else:
+            return (0, None, 0)
+    
+
+    def units_amount(self, player: Player) -> Tuple[int, int, int, int, int]:
+        VP = 0
+        TP = 0
+        FP = 0
+        PP = 0
+        AIP = 0
+
+        for (_,unit) in self.player_units(player):
+            if unit.type ==  UnitType.Virus:
+                VP += 1
+            elif unit.type ==  UnitType.Tech:
+                TP += 1
+            elif unit.type ==  UnitType.Firewall:
+                FP += 1
+            elif unit.type ==  UnitType.Program:
+                PP += 1
+            elif unit.type ==  UnitType.AI:
+                AIP += 1
+        return VP, TP, FP, PP, AIP
+
+    def e0_heuristic_eval(self) -> int:
+        VP1, TP1, FP1, PP1, AIP1 = self.units_amount(Player.Attacker)
+        VP2, TP2, FP2, PP2, AIP2 = self.units_amount(Player.Defender)
+
+        e0 = (3*VP1 + 3*TP1 + 3*FP1 + 3*PP1 + 9999*AIP1) - (3*VP2 + 3*TP2 + 3*FP2 + 3*PP2 + 9999*AIP2)
+        return e0
+
+    def minimax(self, depth, min_player) -> Tuple(int, CoordPair):
+        #depth = self.options.max_depth
+        #base case for recursion
+        #TODO: define depth and evaluate() function
+        if self.is_finished() or depth == 0:
+            #print('minimax 1st IF statment = ', self.e0_heuristic_eval())
+            return self.e0_heuristic_eval(), None #should return the evaluated function and None
+        
+
+        if (depth == self.options.max_depth): # so this initialization only happens once
+            #TODO refine it as I think it's not going into this IF statment intially.
+            best_score = 0
+            best_move = None
+
+        #min player plays first
+        if min_player:
+            #best_score = float('inf') #to ensure first evaluated move is always considered an improvement
+            best_move = None
+            #best_score = MIN_HEURISTIC_SCORE
+            best_score = 0
+            score = self.e0_heuristic_eval()
+
+            for move in list(self.move_candidates()):
+                simulation_board = self.clone() #creating separate board for simulation
+                valid_move, _ = simulation_board.is_valid_move(move)
+                #print("Is Valid_Move = ", valid_move)
+                if valid_move:
+                    simulation_board.perform_move(move)
+                    score, _ = simulation_board.minimax(depth - 1, True)
+                    #print("Min Score: ", score)
+                    #print("Move: ", move)
+
+                    if score < best_score:
+                        best_score = score
+                        best_move = move
+                        #print("Best Move: ", best_move)
+
+            return best_score, best_move
+    
+        else:
+            #best_score =  MAX_HEURISTIC_SCORE
+            best_move = None
+
+            for move in list(self.move_candidates()):
+                simulation_board = self.clone() #creating separate board for simulation
+                simulation_board.perform_move(move)
+                score, _ = simulation_board.minimax(depth - 1, False)
+
+                if score > best_score:
+                    best_score = score
+                    best_move = move
+            return best_score, best_move
+    
+
     def suggest_move(self) -> CoordPair | None:
         #Suggest the next move using minimax alpha beta.
         start_time = datetime.now()
-        #TODO: return avg depth in minimax & alpha-beta
-<<<<<<< HEAD
-        #print("Alpha or Mini: ", Options.alpha_beta)
-        if Options.alpha_beta:
-            (score, move) = self.alphabeta(self.options.max_depth, MIN_HEURISTIC_SCORE, MAX_HEURISTIC_SCORE, True )
-        else:
-            (score, move) = self.minimax(self.options.max_depth, True)
-        print("Best move: ", move)    
-=======
-        #subtract 0.1 to negate any misprecision in timer
-        timer = threading.Timer(self.options.max_time, timeout)
-        timer.start()
-        tic = time.perf_counter()
-        if self.options.alpha_beta:
-            (score, move) = self.alphabeta(self.options.max_depth, MIN_HEURISTIC_SCORE, MAX_HEURISTIC_SCORE, True)
-        else:
-            (score, move) = self.minimax(self.options.max_depth, True)
-        toc = time.perf_counter()
->>>>>>> d510f9db
+        depth = self.options.max_depth
+        avg_depth = 1
+        #(score, move, avg_depth) = self.random_move() //Old skeleton logic
+        (score, move) = self.minimax(depth,True)
         elapsed_seconds = (datetime.now() - start_time).total_seconds()
         print(f"Search ran for {toc - tic:0.4f} seconds")
         timer.cancel()
@@ -1063,11 +709,8 @@
         print()
         self.stats.total_seconds += elapsed_seconds
         print(f"Heuristic score: {score}")
-<<<<<<< HEAD
-        #print(f"Average recursive depth: {avg_depth:0.1f}")
+        print(f"Average recursive depth: {avg_depth:0.1f}")
         print(f"Evals per depth: ",end='')
-=======
->>>>>>> d510f9db
         for k in sorted(self.stats.evaluations_per_depth.keys()):
             print(f"{k}:{self.stats.evaluations_per_depth[k]} ",end='')
         total_evals = sum(self.stats.evaluations_per_depth.values())
@@ -1182,13 +825,7 @@
         while(1):
             user_input = input("Please enter Maximum Turns (Minumum 10): ")
             user_choice = string_to_int(user_input)
-<<<<<<< HEAD
-            if user_choice >= MAX_TURNS:
-=======
-            if user_choice == None:
-                continue
-            elif user_choice >= MAX_TURNS:
->>>>>>> d510f9db
+            if user_choice >=5:
                 options.max_turns = user_choice
                 break
             else:
@@ -1206,15 +843,8 @@
         while(1):
             user_input = input("Please enter 1 for Alpha Beta or 2 for Minimax:")
             user_choice = string_to_int(user_input)
-<<<<<<< HEAD
             if user_choice == 1:
-                Options.alpha_beta = True
-=======
-            if user_choice == None:
-                continue
-            elif user_choice == 1:
                 options.alpha_beta = True
->>>>>>> d510f9db
                 break
             elif user_choice == 2:
                 Options.alpha_beta = False
