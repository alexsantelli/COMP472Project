--- conflicted
+++ resolved
@@ -693,107 +693,12 @@
         if len(move_candidates) > 0:
             return (0, move_candidates[0], 1)
         else:
-<<<<<<< HEAD
             return (0, None, 0)
-    
-
-    def units_amount(self, player: Player) -> Tuple[int, int, int, int, int]:
-        VP = 0
-        TP = 0
-        FP = 0
-        PP = 0
-        AIP = 0
-
-        for (_,unit) in self.player_units(player):
-            if unit.type ==  UnitType.Virus:
-                VP += 1
-            elif unit.type ==  UnitType.Tech:
-                TP += 1
-            elif unit.type ==  UnitType.Firewall:
-                FP += 1
-            elif unit.type ==  UnitType.Program:
-                PP += 1
-            elif unit.type ==  UnitType.AI:
-                AIP += 1
-        return VP, TP, FP, PP, AIP
-
-    def e0_heuristic_eval(self) -> int:
-        VP1, TP1, FP1, PP1, AIP1 = self.units_amount(Player.Attacker)
-        VP2, TP2, FP2, PP2, AIP2 = self.units_amount(Player.Defender)
-
-        e0 = (3*VP1 + 3*TP1 + 3*FP1 + 3*PP1 + 9999*AIP1) - (3*VP2 + 3*TP2 + 3*FP2 + 3*PP2 + 9999*AIP2)
-        return e0
-
-    def minimax(self, depth, min_player) -> Tuple(int, CoordPair):
-        #depth = self.options.max_depth
-        #base case for recursion
-        #TODO: define depth and evaluate() function
-        if self.is_finished() or depth == 0:
-            #print('minimax 1st IF statment = ', self.e0_heuristic_eval())
-            return self.e0_heuristic_eval(), None #should return the evaluated function and None
-        
-
-        if (depth == self.options.max_depth): # so this initialization only happens once
-            #TODO refine it as I think it's not going into this IF statment intially.
-            best_score = 0
-            best_move = None
-
-        #min player plays first
-        if min_player:
-            #best_score = float('inf') #to ensure first evaluated move is always considered an improvement
-            best_move = None
-            #best_score = MIN_HEURISTIC_SCORE
-            best_score = 0
-            score = self.e0_heuristic_eval()
-
-            for move in list(self.move_candidates()):
-                simulation_board = self.clone() #creating separate board for simulation
-                valid_move, _ = simulation_board.is_valid_move(move)
-                #print("Is Valid_Move = ", valid_move)
-                if valid_move:
-                    simulation_board.perform_move(move)
-                    score, _ = simulation_board.minimax(depth - 1, True)
-                    #print("Min Score: ", score)
-                    #print("Move: ", move)
-
-                    if score < best_score:
-                        best_score = score
-                        best_move = move
-                        #print("Best Move: ", best_move)
-
-            return best_score, best_move
-    
-        else:
-            #best_score =  MAX_HEURISTIC_SCORE
-            best_move = None
-
-            for move in list(self.move_candidates()):
-                simulation_board = self.clone() #creating separate board for simulation
-                simulation_board.perform_move(move)
-                score, _ = simulation_board.minimax(depth - 1, False)
-
-                if score > best_score:
-                    best_score = score
-                    best_move = move
-            return best_score, best_move
-    
-=======
-            return (0, None, 0)"""
->>>>>>> 3bb6e602
 
     def suggest_move(self) -> CoordPair | None:
         """Suggest the next move using minimax alpha beta. TODO: REPLACE RANDOM_MOVE WITH PROPER GAME LOGIC!!!"""
         start_time = datetime.now()
-<<<<<<< HEAD
-        depth = self.options.max_depth
-        avg_depth = 1
-        #(score, move, avg_depth) = self.random_move() //Old skeleton logic
-        (score, move) = self.minimax(depth,True)
-=======
-        #(score, move, avg_depth) = self.random_move()
-        avg_depth = 1
-        (score, move) = self.random_move()
->>>>>>> 3bb6e602
+        (score, move, avg_depth) = self.random_move()
         elapsed_seconds = (datetime.now() - start_time).total_seconds()
         self.stats.total_seconds += elapsed_seconds
         print(f"Heuristic score: {score}")
@@ -897,8 +802,6 @@
             break
     # set up game options
     options = Options(game_type=game_type)
-<<<<<<< HEAD
-=======
     
     if game_type != GameType.AttackerVsDefender:
         while(1):
@@ -917,7 +820,7 @@
                 break
             else:
                 print("Error: Must be greater than 5\n")
-        """while(1):
+        while(1):
             user_input = input("Please enter 1 for Alpha Beta or 2 for Minimax: ")
             user_choice = string_to_int(user_input)
             if user_choice == 1:
@@ -926,10 +829,9 @@
             elif user_choice == 2:
                 options.alpha_beta = False
             else:
-                print("Error: Please select 1 or 2\n") """       
-
-
->>>>>>> 3bb6e602
+                print("Error: Please select 1 or 2\n")        
+
+
 
     # override class defaults via command line options
     if args.max_depth is not None:
