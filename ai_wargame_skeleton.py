#Will Branch

from __future__ import annotations
import argparse
import copy
from datetime import datetime
from enum import Enum
from dataclasses import dataclass, field
from time import sleep
from typing import Tuple, TypeVar, Type, Iterable, ClassVar
import random
#import requests

# maximum and minimum values for our heuristic scores (usually represents an end of game condition)
MAX_HEURISTIC_SCORE = 2000000000
MIN_HEURISTIC_SCORE = -2000000000

class UnitType(Enum):
    """Every unit type."""
    AI = 0
    Tech = 1
    Virus = 2
    Program = 3
    Firewall = 4

class Player(Enum):
    """The 2 players."""
    Attacker = 0
    Defender = 1

    def next(self) -> Player:
        """The next (other) player."""
        if self is Player.Attacker:
            return Player.Defender
        else:
            return Player.Attacker

class GameType(Enum):
    AttackerVsDefender = 0
    AttackerVsComp = 1
    CompVsDefender = 2
    CompVsComp = 3

##############################################################################################################

@dataclass(slots=True)
class Unit:
    player: Player = Player.Attacker
    type: UnitType = UnitType.Program
    health : int = 9
    # class variable: damage table for units (based on the unit type constants in order)
    damage_table : ClassVar[list[list[int]]] = [
        [3,3,3,3,1], # AI
        [1,1,6,1,1], # Tech
        [9,6,1,6,1], # Virus
        [3,3,3,3,1], # Program
        [1,1,1,1,1], # Firewall
    ]
    # class variable: repair table for units (based on the unit type constants in order)
    repair_table : ClassVar[list[list[int]]] = [
        [0,1,1,0,0], # AI
        [3,0,0,3,3], # Tech
        [0,0,0,0,0], # Virus
        [0,0,0,0,0], # Program
        [0,0,0,0,0], # Firewall
    ]

    def is_alive(self) -> bool:
        """Are we alive ?"""
        return self.health > 0
    def mod_health(self, health_delta : int):
        """Modify this unit's health by delta amount."""
        #For Test only
        #print("[Enter mod_health 1st def]")
        
        self.health += health_delta
        if self.health < 0:
            self.health = 0
        elif self.health > 9:
            self.health = 9

    def to_string(self) -> str:
        """Text representation of this unit."""
        p = self.player.name.lower()[0]
        t = self.type.name.upper()[0]
        return f"{p}{t}{self.health}"
    
    def __str__(self) -> str:
        """Text representation of this unit."""
        return self.to_string()
    
    def damage_amount(self, target: Unit) -> int:
        """How much can this unit damage another unit."""
        amount = self.damage_table[self.type.value][target.type.value]
        if target.health - amount < 0:
            return target.health
        return amount

    def repair_amount(self, target: Unit) -> int:
        """How much can this unit repair another unit."""
        amount = self.repair_table[self.type.value][target.type.value]
        if target.health + amount > 9:
            return 9 - target.health
        return amount

##############################################################################################################

@dataclass(slots=True)
class Coord:
    """Representation of a game cell coordinate (row, col)."""
    row : int = 0
    col : int = 0

    def col_string(self) -> str:
        """Text representation of this Coord's column."""
        coord_char = '?'
        if self.col < 16:
                coord_char = "0123456789abcdef"[self.col]
        return str(coord_char)

    def row_string(self) -> str:
        """Text representation of this Coord's row."""
        coord_char = '?'
        if self.row < 26:
                coord_char = "ABCDEFGHIJKLMNOPQRSTUVWXYZ"[self.row]
        return str(coord_char)

    def to_string(self) -> str:
        """Text representation of this Coord."""
        return self.row_string()+self.col_string()
    
    def __str__(self) -> str:
        """Text representation of this Coord."""
        return self.to_string()
    
    def clone(self) -> Coord:
        """Clone a Coord."""
        return copy.copy(self)

    def iter_range(self, dist: int) -> Iterable[Coord]:
        """Iterates over Coords inside a rectangle centered on our Coord."""
        for row in range(self.row-dist,self.row+1+dist):
            for col in range(self.col-dist,self.col+1+dist):
                yield Coord(row,col)

    def iter_adjacent(self) -> Iterable[Coord]:
        """Iterates over adjacent Coords."""
        yield Coord(self.row-1,self.col)
        yield Coord(self.row,self.col-1)
        yield Coord(self.row+1,self.col)
        yield Coord(self.row,self.col+1)

    @classmethod
    def from_string(cls, s : str) -> Coord | None:
        """Create a Coord from a string. ex: D2."""
        s = s.strip()
        for sep in " ,.:;-_":
                s = s.replace(sep, "")
        if (len(s) == 2):
            coord = Coord()
            coord.row = "ABCDEFGHIJKLMNOPQRSTUVWXYZ".find(s[0:1].upper())
            coord.col = "0123456789abcdef".find(s[1:2].lower())
            return coord
        else:
            return None

##############################################################################################################

@dataclass(slots=True)
class CoordPair:
    """Representation of a game move or a rectangular area via 2 Coords."""
    src : Coord = field(default_factory=Coord)
    dst : Coord = field(default_factory=Coord)

    def to_string(self) -> str:
        """Text representation of a CoordPair."""
        return self.src.to_string()+" "+self.dst.to_string()
    
    def __str__(self) -> str:
        """Text representation of a CoordPair."""
        return self.to_string()

    def clone(self) -> CoordPair:
        """Clones a CoordPair."""
        return copy.copy(self)

    def iter_rectangle(self) -> Iterable[Coord]:
        """Iterates over cells of a rectangular area."""
        for row in range(self.src.row,self.dst.row+1):
            for col in range(self.src.col,self.dst.col+1):
                yield Coord(row,col)

    @classmethod
    def from_quad(cls, row0: int, col0: int, row1: int, col1: int) -> CoordPair:
        """Create a CoordPair from 4 integers."""
        return CoordPair(Coord(row0,col0),Coord(row1,col1))
    
    @classmethod
    def from_dim(cls, dim: int) -> CoordPair:
        """Create a CoordPair based on a dim-sized rectangle."""
        return CoordPair(Coord(0,0),Coord(dim-1,dim-1))
    
    @classmethod
    def from_string(cls, s : str) -> CoordPair | None:
        """Create a CoordPair from a string. ex: A3 B2"""
        s = s.strip()
        for sep in " ,.:;-_":
                s = s.replace(sep, "")
        if (len(s) == 4):
            coords = CoordPair()
            coords.src.row = "ABCDEFGHIJKLMNOPQRSTUVWXYZ".find(s[0:1].upper())
            coords.src.col = "0123456789abcdef".find(s[1:2].lower())
            coords.dst.row = "ABCDEFGHIJKLMNOPQRSTUVWXYZ".find(s[2:3].upper())
            coords.dst.col = "0123456789abcdef".find(s[3:4].lower())
            return coords
        else:
            return None

##############################################################################################################

@dataclass(slots=True)
class Options:
    """Representation of the game options."""
    dim: int = 5
    max_depth : int | None = 4
    min_depth : int | None = 2
    max_time : float | None = 5.0
    game_type : GameType = GameType.AttackerVsDefender
    alpha_beta : bool = True
    max_turns : int | None = 100
    randomize_moves : bool = True
    broker : str | None = None

##############################################################################################################

@dataclass(slots=True)
class Stats:
    """Representation of the global game statistics."""
    evaluations_per_depth : dict[int,int] = field(default_factory=dict)
    total_seconds: float = 0.0

##############################################################################################################

@dataclass(slots=True)
class Game:
    """Representation of the game state."""
    board: list[list[Unit | None]] = field(default_factory=list)
    next_player: Player = Player.Attacker
    turns_played : int = 0
    options: Options = field(default_factory=Options)
    stats: Stats = field(default_factory=Stats)
    _attacker_has_ai : bool = True
    _defender_has_ai : bool = True

    def __post_init__(self):
        """Automatically called after class init to set up the default board state."""
        dim = self.options.dim
        self.board = [[None for _ in range(dim)] for _ in range(dim)]
        md = dim-1
        self.set(Coord(0,0),Unit(player=Player.Defender,type=UnitType.AI))
        self.set(Coord(1,0),Unit(player=Player.Defender,type=UnitType.Tech))
        self.set(Coord(0,1),Unit(player=Player.Defender,type=UnitType.Tech))
        self.set(Coord(2,0),Unit(player=Player.Defender,type=UnitType.Firewall))
        self.set(Coord(0,2),Unit(player=Player.Defender,type=UnitType.Firewall))
        self.set(Coord(1,1),Unit(player=Player.Defender,type=UnitType.Program))
        self.set(Coord(md,md),Unit(player=Player.Attacker,type=UnitType.AI))
        self.set(Coord(md-1,md),Unit(player=Player.Attacker,type=UnitType.Virus))
        self.set(Coord(md,md-1),Unit(player=Player.Attacker,type=UnitType.Virus))
        self.set(Coord(md-2,md),Unit(player=Player.Attacker,type=UnitType.Program))
        self.set(Coord(md,md-2),Unit(player=Player.Attacker,type=UnitType.Program))
        self.set(Coord(md-1,md-1),Unit(player=Player.Attacker,type=UnitType.Firewall))

    def clone(self) -> Game:
        """Make a new copy of a game for minimax recursion.

        Shallow copy of everything except the board (options and stats are shared).
        """
        new = copy.copy(self)
        new.board = copy.deepcopy(self.board)
        return new

    def is_empty(self, coord : Coord) -> bool:
        """Check if contents of a board cell of the game at Coord is empty (must be valid coord)."""
        return self.board[coord.row][coord.col] is None

    def get(self, coord : Coord) -> Unit | None:
        """Get contents of a board cell of the game at Coord."""
        if self.is_valid_coord(coord):
            return self.board[coord.row][coord.col]
        else:
            return None

    def set(self, coord : Coord, unit : Unit | None):
        """Set contents of a board cell of the game at Coord."""
        if self.is_valid_coord(coord):
            self.board[coord.row][coord.col] = unit

    def remove_dead(self, coord: Coord):
        """Remove unit at Coord if dead."""
        unit = self.get(coord)
        if unit is not None and not unit.is_alive():
            self.set(coord,None)
            if unit.type == UnitType.AI:
                if unit.player == Player.Attacker:
                    self._attacker_has_ai = False
                else:
                    self._defender_has_ai = False

    def mod_health(self, coord : Coord, health_delta : int):
        """Modify health of unit at Coord (positive or negative delta)."""
        print("[Enter mod_health 2nd def]")
        target = self.get(coord)
        if target is not None:
            target.mod_health(health_delta)
            self.remove_dead(coord)

<<<<<<< HEAD
    def is_valid_move(self, coords : CoordPair)  -> Tuple[bool, str]:
        """Validate a move expressed as a CoordPair. TODO: WRITE MISSING CODE!!!"""
        #print("[Enter is_valid_move def]")
        
        #Checking if inside coordinate map
        if not self.is_valid_coord(coords.src) or not self.is_valid_coord(coords.dst):
            return (False, "")
        coordinate_Source = self.get(coords.src)
        unit1 = self.get(coords.src)
        #checks if correct player was moved
        if coordinate_Source is None or coordinate_Source.player != self.next_player:
            
            return (False, "")
        coordinate_Destination = self.get(coords.dst)
        unit2 = self.get(coords.dst)

        Current_Player_Type = coordinate_Source.player.name

        #Section 1.2: Movement.
        #Checks if space is empty first
        if (coordinate_Destination is None): 
            dst_coord = coords.dst
            src_unit_type = self.get(coords.src).type.name #Unit source type
            engaged_To_Enemy = False
            allie_Present = False
            total_Row_Move = abs(dst_coord.row - coords.src.row) #Total number of rows moved
            total_Col_Move = abs(dst_coord.col - coords.src.col) #Total number of columns moved
            adjacent_engaged_coords = [ Coord(coords.src.row - 1, coords.src.col),  # Up
                                        Coord(coords.src.row, coords.src.col - 1),  # Left
                                        Coord(coords.src.row + 1, coords.src.col),  # Down
                                        Coord(coords.src.row, coords.src.col + 1),  # Right
                                        ]
        
            #**************************** ONLY FOR TESTING PURPOSES ******************************************
            test_Values_Switch = False                                                                      #* 
            if test_Values_Switch == True:                                                                  #*
                print("Player type: ",  coordinate_Source.player.name)                                      #*
                print("Source Coord_src_type: ",  src_unit_type)                                            #*
                print("Source type: ",  src_unit_type)                                                      #*
                print("Dest type: ",  dst_coord)                                                            #*
                print("Dest row: ",  dst_coord.row, ", Coords_src_row: ",  coords.src.row)                  #*
                print("Dest col: ",  dst_coord.col, ", Coords_src_col: ",  coords.src.col)                  #*
                print("Total Row Move: ",  total_Row_Move, ", Total Col Move: ",  total_Col_Move)           #*
                print("Adjacent Up(before move): ",  Coord(coords.src.row - 1, coords.src.col))             #*
                print("Adjacent down(before move): ",  Coord(coords.src.row + 1, coords.src.col))           #*
                print("Adjacent Left(before move): ",  Coord(coords.src.row, coords.src.col - 1))           #*
                print("Adjacent Right(before move): ",  Coord(coords.src.row, coords.src.col + 1))          #*
                print("coords.src.player", coordinate_Source.player)                                        #*
            #*************************************************************************************************
            
            #Look through all four adjacent coordinates if there are any engaged battles
            for coordinates in adjacent_engaged_coords:
                adjacent_unit = self.get(coordinates)
                if (adjacent_unit is not None and 
                    adjacent_unit.player != coordinate_Source.player and self.is_valid_coord(coordinates)):
                    #print("test11:", self.get(coordinates))
                    #print("test2:", adjacent_unit.player)
                    #print("test3:", coordinate_Source.player)
                    engaged_To_Enemy = True
                elif adjacent_unit is not None and adjacent_unit.player == coordinate_Source.player:
                    allie_Present = True
                    #print("enemy: ", engaged_To_Enemy, ", ally: ", allie_Present) 
                    

            #If the total rows and columns is equal to 1 or 0
            if (total_Row_Move == 1) or (total_Col_Move == 1):
                    #If current player is an Attacker
                    if Current_Player_Type == "Attacker":
                        #Checks if the unit type is AI, Firewall or a Program 
                        if (src_unit_type == "AI" or src_unit_type == "Firewall" or src_unit_type == "Program"):
                            #Validates if the move can be performed based on their curriculum.
                            if dst_coord.row < coords.src.row or dst_coord.col < coords.src.col:
                                #Ensure that player is not engaged from a battle
                                if engaged_To_Enemy != True:
                                    print("- ", Current_Player_Type,src_unit_type, " move is Valid")
                                    with open('log.txt', 'a') as f:
                                        f.write("move from " + str(coords.src) + " to " + str(coords.dst) + "\n\n")
                                    return (True, "move")
                                elif engaged_To_Enemy == True and allie_Present == True:
                                    print("-[Error] ", Current_Player_Type , src_unit_type, "must engage with opponent")
                                    return (False, "")
                            else:
                                print("-[Error] ", Current_Player_Type , src_unit_type," Can only move up or left")
                                return (False, "")
                        #Checks if the unit type is Tech or Virus which can move freely    
                        elif (src_unit_type == "Tech" or src_unit_type == "Virus"):
                            print("- ", Current_Player_Type,src_unit_type, " move is Valid")
                            with open('log.txt', 'a') as f:
                                f.write("move from " + str(coords.src) + " to " + str(coords.dst) + "\n\n")
                            return (True, "move")
                    
                    #If current player is a Defender
                    if Current_Player_Type == "Defender":
                        #Checks if the unit type is AI, Firewall or a Program 
                        if (src_unit_type == "AI" or src_unit_type == "Firewall" or src_unit_type == "Program"):
                            #Validates if the move can be performed based on their curriculum.
                            if dst_coord.row > coords.src.row or dst_coord.col > coords.src.col:
                                #Ensure that player is not engaged from a battle
                                #print("enemy: ", engaged_To_Enemy, ", ally: ", allie_Present) 
                                if engaged_To_Enemy != True:
                                    print("- ", Current_Player_Type,src_unit_type, " move is Valid")
                                    with open('log.txt', 'a') as f:
                                        f.write("move from " + str(coords.src) + " to " + str(coords.dst) + "\n\n")
                                    return (True, "move")
                                elif engaged_To_Enemy == True and allie_Present == True:
                                    print("-[Error] ", Current_Player_Type , src_unit_type, "must engage with opponent")
                                    return (False, "")
                            else:
                                print("-[Error] ", Current_Player_Type , src_unit_type," Can only move down or right")
                                return (False, "")
                        #Checks if the unit type is Tech or Virus which can move freely    
                        elif (src_unit_type == "Tech" or src_unit_type == "Virus"):
                            with open('log.txt', 'a') as f:
                                f.write("move from " + str(coords.src) + " to " + str(coords.dst) + "\n\n")
                            return (True, "move")
            else:
                print("-[Error] Invalid Move! 1 unit space can only be moved!")
                return (False, "")
                
=======
    def is_valid_move(self, coords : CoordPair) -> Tuple[bool, str]:
        """Validate a move expressed as a CoordPair. TODO: WRITE MISSING CODE!!!"""
        #Checking if inside coordinate map
        if not self.is_valid_coord(coords.src) or not self.is_valid_coord(coords.dst):
            return (False, "")
        unit1 = self.get(coords.src)
        #checks if correct player was moved
        if unit1 is None or unit1.player != self.next_player:
            return (False, "")
        unit2 = self.get(coords.dst)
        #Normal move, checks if space is empty for unit to move to
        if unit2 is None:
            with open('log.txt', 'a') as f:
                f.write("move from " + str(coords.src) + " to " + str(coords.dst) + "\n\n")
            return (True, "move")
>>>>>>> dabf642e
        #Attack or Repair or incorrect move
        else:
            src_unit_type = self.get(coords.src).type
            dst_unit_type = self.get(coords.dst).type
            #Check if its attack (two adjacent players are opposing)
            if unit1.player.name != unit2.player.name:
                with open('log.txt', 'a') as f:
                    f.write(str(unit1) + " attacked " + str(unit2) + "\n\n")
                return (True, "attack")
            if (self.get(coords.dst).health < 9) and ((src_unit_type == UnitType.AI and dst_unit_type == UnitType.Virus ) or (src_unit_type == UnitType.AI and dst_unit_type == UnitType.Tech) or (src_unit_type == UnitType.Tech and dst_unit_type == UnitType.AI) or (src_unit_type == UnitType.Tech and dst_unit_type == UnitType.Firewall) or (src_unit_type == UnitType.Tech and dst_unit_type == UnitType.Program)):
                with open('log.txt', 'a') as f:
                    f.write(str(unit1) + " repaired " + str(unit2) + "\n\n")
                return (True, "repair")
            if self.get(coords.src) == self.get(coords.dst):
                with open('log.txt', 'a') as f:
                    f.write(str(unit1) + " self-destructed" + "\n\n")
                return (True, "self-destruct")
            else:
                return (False, "")
            

    def perform_move(self, coords : CoordPair) -> Tuple[bool,str]:
        #test
        """Validate and perform a move expressed as a CoordPair. TODO: WRITE MISSING CODE!!!"""
<<<<<<< HEAD
        #For testing 
        #print("[Enter perform_move def]")

        current_Player = self.get(coords.src)
        opponent = self.get(coords.dst)

        boolean_Action, action = self.is_valid_move(coords)

        if (boolean_Action == True and action == "move"):
            self.set(coords.dst,self.get(coords.src))
            self.set(coords.src,None)
            return (True,"")
        elif (boolean_Action == True and action == "attack"):
            self.mod_health(coords.dst, -current_Player.damage_amount(opponent))
            self.mod_health(coords.src, -opponent.damage_amount(current_Player))
            print("Attack successful")
            return (True,"")
        elif (boolean_Action == True and action == "repair"):
            opponent.mod_health(current_Player.repair_amount(opponent))
            print("Repair successful")
            return (True,"")
        # Self destruct not completed****
        elif (boolean_Action == True and action == "self-destruct"):
=======
        unit1 = self.get(coords.src)
        target = self.get(coords.dst)

        value1, value2 = self.is_valid_move(coords)

        if (value1 == True and value2 == "move"):
            self.set(coords.dst,self.get(coords.src))
            self.set(coords.src,None)
            return (True,"")
        elif (value1 == True and value2 == "attack"):
            #Modifying health and removing if dead
            self.mod_health(coords.dst, -unit1.damage_amount(target))
            self.mod_health(coords.src, -target.damage_amount(unit1))
            return (True,"")
        elif (value1 == True and value2 == "repair"):
            self.mod_health(coords.dst, unit1.repair_amount(target))
            return (True,"")
        elif (value1 == True and value2 == "self-destruct"):
>>>>>>> dabf642e
            self.mod_health(coords.src, -9)
            for coord in coords.src.iter_range(1):
                if self.get(coord) is not None:
                    self.mod_health(coord, -2)
                self.remove_dead(coord)
<<<<<<< HEAD
            return (True,"")
=======
            return (True, "")
>>>>>>> dabf642e
        return (False,"invalid move")
    
        

    def next_turn(self):
        """Transitions game to the next turn."""
        #for test only
        #print("[Enter next_turn def]")
        self.next_player = self.next_player.next()
        self.turns_played += 1

    def to_string(self) -> str:
        """Pretty text representation of the game."""
        dim = self.options.dim
        output = ""
        output += f"Next player: {self.next_player.name}\n"
        output += f"Turns played: {self.turns_played}\n"
        coord = Coord()
        output += "\n   "
        for col in range(dim):
            coord.col = col
            label = coord.col_string()
            output += f"{label:^3} "
        output += "\n"
        for row in range(dim):
            coord.row = row
            label = coord.row_string()
            output += f"{label}: "
            for col in range(dim):
                coord.col = col
                unit = self.get(coord)
                if unit is None:
                    output += " .  "
                else:
                    output += f"{str(unit):^3} "
            output += "\n"
        return output

    def __str__(self) -> str:
        """Default string representation of a game."""
        return self.to_string()
    
    def is_valid_coord(self, coord: Coord) -> bool:
        """Check if a Coord is valid within out board dimensions."""
        #print("[Enter is_valid_coord def]")
        dim = self.options.dim
        if coord.row < 0 or coord.row >= dim or coord.col < 0 or coord.col >= dim:
            return False
        return True

    def read_move(self) -> CoordPair:
        """Read a move from keyboard and return as a CoordPair."""
        #For testing
        #print("[Enter read_move def]")
         
        while True:
            s = input(F'Player {self.next_player.name}, enter your move: ')
            coords = CoordPair.from_string(s)
            if coords is not None and self.is_valid_coord(coords.src) and self.is_valid_coord(coords.dst):
                return coords
            else:
                print('Invalid coordinates! Try again. - (Source: read_move)')
    
    def human_turn(self):
        """Human player plays a move (or get via broker)."""
        #For testing
        #print("[Enter human_trun def]")

        if self.options.broker is not None:
            print("Getting next move with auto-retry from game broker...")
            while True:
                mv = self.get_move_from_broker()
                if mv is not None:
                    (success,result) = self.perform_move(mv)
                    print(f"Broker {self.next_player.name}: ",end='')
                    print(result)
                    if success:
                        self.next_turn()
                        break
                sleep(0.1)
        else:
            while True:
                mv = self.read_move()
                (success,result) = self.perform_move(mv)
                if success:
                    print(f"Player {self.next_player.name}: ",end='')
                    print(result)
                    self.next_turn()
                    break
                else:
                    print("The move is not valid! Try again. - (Source: human_turn def)")

    def computer_turn(self) -> CoordPair | None:
        """Computer plays a move."""
        print("[Enter computer_turn def]")
        mv = self.suggest_move()
        if mv is not None:
            (success,result) = self.perform_move(mv)
            if success:
                print(f"Computer {self.next_player.name}: ",end='')
                print(result)
                self.next_turn()
        return mv

    def player_units(self, player: Player) -> Iterable[Tuple[Coord,Unit]]:
        """Iterates over all units belonging to a player."""
        for coord in CoordPair.from_dim(self.options.dim).iter_rectangle():
            unit = self.get(coord)
            if unit is not None and unit.player == player:
                yield (coord,unit)

    def is_finished(self) -> bool:
        """Check if the game is over."""
        return self.has_winner() is not None

    def has_winner(self) -> Player | None:
        """Check if the game is over and returns winner"""
        if self.options.max_turns is not None and self.turns_played >= self.options.max_turns:
            return Player.Defender
        elif self._attacker_has_ai:
            if self._defender_has_ai:
                return None
            else:
                return Player.Attacker    
        elif self._defender_has_ai:
            return Player.Defender

    def move_candidates(self) -> Iterable[CoordPair]:
        """Generate valid move candidates for the next player."""
        move = CoordPair()
        for (src,_) in self.player_units(self.next_player):
            move.src = src
            for dst in src.iter_adjacent():
                move.dst = dst
                if self.is_valid_move(move):
                    yield move.clone()
            move.dst = src
            yield move.clone()

    def random_move(self) -> Tuple[int, CoordPair | None, float]:
        """Returns a random move."""
        move_candidates = list(self.move_candidates())
        random.shuffle(move_candidates)
        if len(move_candidates) > 0:
            return (0, move_candidates[0], 1)
        else:
            return (0, None, 0)

    def suggest_move(self) -> CoordPair | None:
        """Suggest the next move using minimax alpha beta. TODO: REPLACE RANDOM_MOVE WITH PROPER GAME LOGIC!!!"""
        start_time = datetime.now()
        (score, move, avg_depth) = self.random_move()
        elapsed_seconds = (datetime.now() - start_time).total_seconds()
        self.stats.total_seconds += elapsed_seconds
        print(f"Heuristic score: {score}")
        print(f"Average recursive depth: {avg_depth:0.1f}")
        print(f"Evals per depth: ",end='')
        for k in sorted(self.stats.evaluations_per_depth.keys()):
            print(f"{k}:{self.stats.evaluations_per_depth[k]} ",end='')
        print()
        total_evals = sum(self.stats.evaluations_per_depth.values())
        if self.stats.total_seconds > 0:
            print(f"Eval perf.: {total_evals/self.stats.total_seconds/1000:0.1f}k/s")
        print(f"Elapsed time: {elapsed_seconds:0.1f}s")
        return move

    def post_move_to_broker(self, move: CoordPair):
        """Send a move to the game broker."""
        if self.options.broker is None:
            return
        data = {
            "from": {"row": move.src.row, "col": move.src.col},
            "to": {"row": move.dst.row, "col": move.dst.col},
            "turn": self.turns_played
        }
        try:
            r = requests.post(self.options.broker, json=data)
            if r.status_code == 200 and r.json()['success'] and r.json()['data'] == data:
                # print(f"Sent move to broker: {move}")
                pass
            else:
                print(f"Broker error: status code: {r.status_code}, response: {r.json()}")
        except Exception as error:
            print(f"Broker error: {error}")

    def get_move_from_broker(self) -> CoordPair | None:
        """Get a move from the game broker."""
        if self.options.broker is None:
            return None
        headers = {'Accept': 'application/json'}
        try:
            r = requests.get(self.options.broker, headers=headers)
            if r.status_code == 200 and r.json()['success']:
                data = r.json()['data']
                if data is not None:
                    if data['turn'] == self.turns_played+1:
                        move = CoordPair(
                            Coord(data['from']['row'],data['from']['col']),
                            Coord(data['to']['row'],data['to']['col'])
                        )
                        print(f"Got move from broker: {move}")
                        return move
                    else:
                        # print("Got broker data for wrong turn.")
                        # print(f"Wanted {self.turns_played+1}, got {data['turn']}")
                        pass
                else:
                    # print("Got no data from broker")
                    pass
            else:
                print(f"Broker error: status code: {r.status_code}, response: {r.json()}")
        except Exception as error:
            print(f"Broker error: {error}")
        return None

##############################################################################################################

def main():
    # parse command line arguments
    parser = argparse.ArgumentParser(
        prog='ai_wargame',
        formatter_class=argparse.ArgumentDefaultsHelpFormatter)
    parser.add_argument('--max_depth', type=int, help='maximum search depth')
    parser.add_argument('--max_time', type=float, help='maximum search time')
    parser.add_argument('--game_type', type=str, default="manual", help='game type: auto|attacker|defender|manual')
    parser.add_argument('--broker', type=str, help='play via a game broker')
    args = parser.parse_args()

    # parse the game type
    if args.game_type == "attacker":
        game_type = GameType.AttackerVsComp
    elif args.game_type == "defender":
        game_type = GameType.CompVsDefender
    elif args.game_type == "manual":
        game_type = GameType.AttackerVsDefender
    else:
        game_type = GameType.CompVsComp

    # set up game options
    options = Options(game_type=game_type)

    # override class defaults via command line options
    if args.max_depth is not None:
        options.max_depth = args.max_depth
    if args.max_time is not None:
        options.max_time = args.max_time
    if args.broker is not None:
        options.broker = args.broker

    # create a new game
    game = Game(options=options)

    # Game specifications
    with open('log.txt', 'a') as f:
            f.write("Timeout: " + str(options.max_time)+ " seconds\n")
            if (options.game_type.value == 0):
                f.write("Play mode: Player 1 = H & Player 2 = H\n")
            elif (options.game_type.value == 1):
                f.write("Play mode: Player 1 = H & Player 2 = AI\n")
            elif (options.game_type.value == 2):
                f.write("Play mode: Player 1 = AI & Player 2 = H\n")
            elif (options.game_type.value == 3):
                f.write("Play mode: Player 1 = AI & Player 2 = AI\n")
            f.write(f"Maximum number of turns: {options.max_turns}\n")
            f.write(f"Alpha-Beta: {options.alpha_beta}\n")

    

    # the main game loop
    while True:
        print()
        print(game)

        
        # writing to output file (using append)
        with open('log.txt', 'a') as f:
            f.write(str(game) + "\n")
        

        winner = game.has_winner()
        end_turns = game.turns_played
        if winner is not None:
            print(f"{winner.name} wins!")
            with open('log.txt', 'a') as f:
                f.write(winner.name+" wins in "+ str(end_turns) + "\n\n")
            break
        if game.options.game_type == GameType.AttackerVsDefender:
            game.human_turn()
        elif game.options.game_type == GameType.AttackerVsComp and game.next_player == Player.Attacker:
            game.human_turn()
        elif game.options.game_type == GameType.CompVsDefender and game.next_player == Player.Defender:
            game.human_turn()
        else:
            player = game.next_player
            move = game.computer_turn()
            if move is not None:
                game.post_move_to_broker(move)
            else:
                print("Computer doesn't know what to do!!!")
                exit(1)

##############################################################################################################

if __name__ == '__main__':
    main()<|MERGE_RESOLUTION|>--- conflicted
+++ resolved
@@ -314,7 +314,7 @@
             target.mod_health(health_delta)
             self.remove_dead(coord)
 
-<<<<<<< HEAD
+
     def is_valid_move(self, coords : CoordPair)  -> Tuple[bool, str]:
         """Validate a move expressed as a CoordPair. TODO: WRITE MISSING CODE!!!"""
         #print("[Enter is_valid_move def]")
@@ -434,23 +434,6 @@
                 print("-[Error] Invalid Move! 1 unit space can only be moved!")
                 return (False, "")
                 
-=======
-    def is_valid_move(self, coords : CoordPair) -> Tuple[bool, str]:
-        """Validate a move expressed as a CoordPair. TODO: WRITE MISSING CODE!!!"""
-        #Checking if inside coordinate map
-        if not self.is_valid_coord(coords.src) or not self.is_valid_coord(coords.dst):
-            return (False, "")
-        unit1 = self.get(coords.src)
-        #checks if correct player was moved
-        if unit1 is None or unit1.player != self.next_player:
-            return (False, "")
-        unit2 = self.get(coords.dst)
-        #Normal move, checks if space is empty for unit to move to
-        if unit2 is None:
-            with open('log.txt', 'a') as f:
-                f.write("move from " + str(coords.src) + " to " + str(coords.dst) + "\n\n")
-            return (True, "move")
->>>>>>> dabf642e
         #Attack or Repair or incorrect move
         else:
             src_unit_type = self.get(coords.src).type
@@ -475,7 +458,6 @@
     def perform_move(self, coords : CoordPair) -> Tuple[bool,str]:
         #test
         """Validate and perform a move expressed as a CoordPair. TODO: WRITE MISSING CODE!!!"""
-<<<<<<< HEAD
         #For testing 
         #print("[Enter perform_move def]")
 
@@ -499,36 +481,12 @@
             return (True,"")
         # Self destruct not completed****
         elif (boolean_Action == True and action == "self-destruct"):
-=======
-        unit1 = self.get(coords.src)
-        target = self.get(coords.dst)
-
-        value1, value2 = self.is_valid_move(coords)
-
-        if (value1 == True and value2 == "move"):
-            self.set(coords.dst,self.get(coords.src))
-            self.set(coords.src,None)
-            return (True,"")
-        elif (value1 == True and value2 == "attack"):
-            #Modifying health and removing if dead
-            self.mod_health(coords.dst, -unit1.damage_amount(target))
-            self.mod_health(coords.src, -target.damage_amount(unit1))
-            return (True,"")
-        elif (value1 == True and value2 == "repair"):
-            self.mod_health(coords.dst, unit1.repair_amount(target))
-            return (True,"")
-        elif (value1 == True and value2 == "self-destruct"):
->>>>>>> dabf642e
             self.mod_health(coords.src, -9)
             for coord in coords.src.iter_range(1):
                 if self.get(coord) is not None:
                     self.mod_health(coord, -2)
                 self.remove_dead(coord)
-<<<<<<< HEAD
             return (True,"")
-=======
-            return (True, "")
->>>>>>> dabf642e
         return (False,"invalid move")
     
         
